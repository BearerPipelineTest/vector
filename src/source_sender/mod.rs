use std::collections::HashMap;

use futures::{Stream, StreamExt};
use vector_buffers::topology::channel::{self, LimitedReceiver, LimitedSender};
#[cfg(test)]
use vector_core::event::{into_event_stream, EventStatus};
use vector_core::{
    config::Output,
    event::{array, Event, EventArray, EventContainer},
    internal_event::{EventsSent, DEFAULT_OUTPUT},
    ByteSizeOf,
};

mod errors;

pub use errors::{ClosedError, StreamSendError};

const CHUNK_SIZE: usize = 1000;

#[derive(Debug)]
pub struct Builder {
    buf_size: usize,
    inner: Option<Inner>,
    named_inners: HashMap<String, Inner>,
}

impl Builder {
    // https://github.com/rust-lang/rust/issues/73255
    #[allow(clippy::missing_const_for_fn)]
    pub fn with_buffer(self, n: usize) -> Self {
        Self {
            buf_size: n,
            inner: self.inner,
            named_inners: self.named_inners,
        }
    }

    pub fn add_output(&mut self, output: Output) -> LimitedReceiver<EventArray> {
        match output.port {
            None => {
                let (inner, rx) = Inner::new_with_buffer(self.buf_size, DEFAULT_OUTPUT.to_owned());
                self.inner = Some(inner);
                rx
            }
            Some(name) => {
                let (inner, rx) = Inner::new_with_buffer(self.buf_size, name.clone());
                self.named_inners.insert(name, inner);
                rx
            }
        }
    }

    // https://github.com/rust-lang/rust/issues/73255
    #[allow(clippy::missing_const_for_fn)]
    pub fn build(self) -> SourceSender {
        SourceSender {
            inner: self.inner,
            named_inners: self.named_inners,
        }
    }
}

#[derive(Debug, Clone)]
pub struct SourceSender {
    inner: Option<Inner>,
    named_inners: HashMap<String, Inner>,
}

impl SourceSender {
    pub fn builder() -> Builder {
        Builder {
            buf_size: CHUNK_SIZE,
            inner: None,
            named_inners: Default::default(),
        }
    }

    pub fn new_with_buffer(n: usize) -> (Self, LimitedReceiver<EventArray>) {
        let (inner, rx) = Inner::new_with_buffer(n, DEFAULT_OUTPUT.to_owned());
        (
            Self {
                inner: Some(inner),
                named_inners: Default::default(),
            },
            rx,
        )
    }

    #[cfg(test)]
    pub fn new_test() -> (Self, impl Stream<Item = Event> + Unpin) {
        let (pipe, recv) = Self::new_with_buffer(100);
        let recv = recv.into_stream().flat_map(into_event_stream);
        (pipe, recv)
    }

    #[cfg(test)]
    pub fn new_test_finalize(status: EventStatus) -> (Self, impl Stream<Item = Event> + Unpin) {
        let (pipe, recv) = Self::new_with_buffer(100);
        // In a source test pipeline, there is no sink to acknowledge
        // events, so we have to add a map to the receiver to handle the
        // finalization.
        let recv = recv.into_stream().flat_map(move |mut events| {
            events.for_each_event(|mut event| {
                let metadata = event.metadata_mut();
                metadata.update_status(status);
                metadata.update_sources();
            });
            into_event_stream(events)
        });
        (pipe, recv)
    }

    #[cfg(test)]
    pub fn add_outputs(
        &mut self,
        status: EventStatus,
        name: String,
    ) -> impl Stream<Item = EventArray> + Unpin {
        let (inner, recv) = Inner::new_with_buffer(100, name.clone());
        let recv = recv.into_stream().map(move |mut events| {
            events.for_each_event(|mut event| {
                let metadata = event.metadata_mut();
                metadata.update_status(status);
                metadata.update_sources();
            });
            events
        });
        self.named_inners.insert(name, inner);
        recv
    }

    pub async fn send_event(&mut self, event: impl Into<EventArray>) -> Result<(), ClosedError> {
        self.inner
            .as_mut()
            .expect("no default output")
            .send_event(event)
            .await
    }

    pub async fn send_event_stream<S, E>(&mut self, events: S) -> Result<(), ClosedError>
    where
        S: Stream<Item = E> + Unpin,
        E: Into<Event> + ByteSizeOf,
    {
        self.inner
            .as_mut()
            .expect("no default output")
            .send_event_stream(events)
            .await
    }

    pub async fn send_batch<I, E>(&mut self, events: I) -> Result<(), ClosedError>
    where
        E: Into<Event> + ByteSizeOf,
        I: IntoIterator<Item = E>,
    {
        self.inner
            .as_mut()
            .expect("no default output")
            .send_batch(events)
            .await
    }

    pub async fn send_batch_named<I, E>(&mut self, name: &str, events: I) -> Result<(), ClosedError>
    where
        E: Into<Event> + ByteSizeOf,
        I: IntoIterator<Item = E>,
    {
        self.named_inners
            .get_mut(name)
            .expect("unknown output")
            .send_batch(events)
            .await
    }
}

#[derive(Debug, Clone)]
struct Inner {
    inner: LimitedSender<EventArray>,
    output: String,
}

impl Inner {
    fn new_with_buffer(n: usize, output: String) -> (Self, LimitedReceiver<EventArray>) {
        let (tx, rx) = channel::limited(n);
        (Self { inner: tx, output }, rx)
    }

    async fn send(&mut self, events: EventArray) -> Result<(), ClosedError> {
        let byte_size = events.size_of();
        let count = events.len();
<<<<<<< HEAD
        self.inner.send(events).await.map_err(|_| ClosedError)?;
        emit!(&EventsSent {
=======
        self.inner.send(events).await?;
        emit!(EventsSent {
>>>>>>> f6479872
            count,
            byte_size,
            output: Some(self.output.as_ref()),
        });
        Ok(())
    }

    async fn send_event(&mut self, event: impl Into<EventArray>) -> Result<(), ClosedError> {
        self.send(event.into()).await
    }

    async fn send_event_stream<S, E>(&mut self, events: S) -> Result<(), ClosedError>
    where
        S: Stream<Item = E> + Unpin,
        E: Into<Event> + ByteSizeOf,
    {
        let mut stream = events.ready_chunks(CHUNK_SIZE);
        while let Some(events) = stream.next().await {
            self.send_batch(events.into_iter()).await?;
        }
        Ok(())
    }

    async fn send_batch<I, E>(&mut self, events: I) -> Result<(), ClosedError>
    where
        E: Into<Event> + ByteSizeOf,
        I: IntoIterator<Item = E>,
    {
        let mut count = 0;
        let mut byte_size = 0;

        let events = events.into_iter().map(Into::into);
        for events in array::events_into_arrays(events, Some(CHUNK_SIZE)) {
            let this_count = events.len();
            let this_size = events.size_of();
            match self.inner.send(events).await {
                Ok(()) => {
                    count += this_count;
                    byte_size += this_size;
                }
                Err(error) => {
                    emit!(EventsSent {
                        count,
                        byte_size,
                        output: Some(self.output.as_ref()),
                    });
                    return Err(error.into());
                }
            }
        }

        emit!(EventsSent {
            count,
            byte_size,
            output: Some(self.output.as_ref()),
        });

        Ok(())
    }
}<|MERGE_RESOLUTION|>--- conflicted
+++ resolved
@@ -189,13 +189,8 @@
     async fn send(&mut self, events: EventArray) -> Result<(), ClosedError> {
         let byte_size = events.size_of();
         let count = events.len();
-<<<<<<< HEAD
         self.inner.send(events).await.map_err(|_| ClosedError)?;
-        emit!(&EventsSent {
-=======
-        self.inner.send(events).await?;
         emit!(EventsSent {
->>>>>>> f6479872
             count,
             byte_size,
             output: Some(self.output.as_ref()),
