--- conflicted
+++ resolved
@@ -38,13 +38,8 @@
     fn emit_logs(&self) {
         debug!(
             message = "Substring source missing.",
-<<<<<<< HEAD
             %self.source,
-            rate_limit_secs = 30
-=======
-            self.source,
             internal_log_rate_secs = 30
->>>>>>> 4d97792c
         );
     }
 }