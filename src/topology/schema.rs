<<<<<<< HEAD
pub(super) use crate::schema::Definition;
=======
use std::collections::HashMap;

pub(super) use crate::schema::{Definition, Registry};
>>>>>>> b748eecc
use crate::{config::OutputId, topology};

/// Create a new [`Definition`] by recursively merging all provided inputs into a given component.
///
/// Recursion happens when one of the components inputs references a transform that has no
/// definition output of its own, in such a case, the definition output becomes the merged output
/// of that transform's inputs.
///
/// For example:
///
/// Source 1 [Definition 1] ->
/// Source 2 [Definition 2] -> Transform 1 []             -> [Definition 1 & 2]
/// Source 3 [Definition 3] -> Transform 2 [Definition 4] -> [Definition 4]     -> Sink
///
/// When asking for the merged definition feeding into `Sink`, `Transform 1` returns no definition
/// of its own, when asking for its schema definition. In this case the `merged_definition` method
/// recurses further back towards `Source 1` and `Source 2`, merging the two into a new definition
/// (marked as `[Definition 1 & 2]` above).
///
/// It then asks for the definition of `Transform 2`, which *does* defines its own definition,
/// named `Definition 4`, which overrides `Definition 3` feeding into `Transform 2`. In this case,
/// the `Sink` is only interested in `Definition 4`, and ignores `Definition 3`.
///
/// Finally, The merged definition (named `Definition 1 & 2`), and `Definition 4` are merged
/// together to produce the new `Definition` returned by this method.
pub(super) fn merged_definition(inputs: &[OutputId], config: &topology::Config) -> Definition {
    let mut cache = HashMap::default();

    inner_merged_definition(inputs, config, &mut cache)
}

fn inner_merged_definition(
    inputs: &[OutputId],
    config: &topology::Config,
    cache: &mut HashMap<Vec<OutputId>, Definition>,
) -> Definition {
    // Try to get the definition from the cache.
    if let Some(definition) = cache.get(inputs) {
        return definition.clone();
    }

    let mut definition = Definition::empty();

    for input in inputs {
        let key = &input.component;

        // If the input is a source, it'll always have schema definition attached, even if it is an
        // "empty" schema.
        //
        // We merge this schema into the top-level schema.
        if let Some(source) = config.sources.get(key) {
            // After getting the source matching to the given input, we need to further narrow the
            // actual output of the source feeding into this input, and then get the definition
            // belonging to that output.
            let maybe_source_definition = source.inner.outputs().iter().find_map(|output| {
                if output.port == input.port {
                    // For sources, a `None` schema definition is equal to an "empty" definition.
                    Some(
                        output
                            .log_schema_definition
                            .clone()
                            .unwrap_or_else(Definition::empty),
                    )
                } else {
                    None
                }
            });

            let source_definition = match maybe_source_definition {
                Some(source_definition) => source_definition,
                // If we find no match, it means the topology is misconfigured. This is a fatal
                // error, but other parts of the topology builder deal with this state, so we
                // ignore it.
                None => continue,
            };

            definition = definition.merge(source_definition);

        // If the input is a transform, it _might_ define its own output schema, or it might not
        // change anything in the schema from its inputs, in which case we need to recursively get
        // the schemas of the transform inputs.
        } else if let Some(transform) = config.transforms.get(key) {
            let merged_definition = merged_definition(&transform.inputs, config);

            // After getting the transform matching to the given input, we need to further narrow
            // the actual output of the transform feeding into this input, and then get the
            // definition belonging to that output.
            let maybe_transform_definition = transform
                .inner
                .outputs(&merged_definition)
                .iter()
                .find_map(|output| {
                    if output.port == input.port {
                        // For transforms, a `None` schema definition is equal to "pass-through merged
                        // input schemas".
                        output.log_schema_definition.clone()
                    } else {
                        None
                    }
                });

            let transform_definition = match maybe_transform_definition {
                Some(transform_definition) => transform_definition,
                // If we get no match, we need to recursively call this method for the inputs of
                // the given transform.
                None => inner_merged_definition(&transform.inputs, config, cache),
            };

            definition = definition.merge(transform_definition);
        }
    }

    cache.insert(inputs.to_vec(), definition.clone());

    definition
}

#[cfg(test)]
mod tests {
    use std::collections::HashMap;

    use indexmap::IndexMap;
    use serde::{Deserialize, Serialize};
    use value::Kind;
    use vector_core::{
        config::{DataType, Input, Output},
        source::Source,
        transform::{Transform, TransformConfig, TransformContext},
    };

    use crate::config::{SourceConfig, SourceContext, SourceOuter, TransformOuter};

    use super::*;

    #[derive(Debug, Clone, Serialize, Deserialize)]
    struct MockComponent {
        #[serde(skip)]
        outputs: Vec<Output>,
    }

    #[async_trait::async_trait]
    #[typetag::serde(name = "mock_source")]
    impl SourceConfig for MockComponent {
        async fn build(&self, _: SourceContext) -> crate::Result<Source> {
            unimplemented!()
        }

        fn outputs(&self) -> Vec<Output> {
            self.outputs.clone()
        }

        fn source_type(&self) -> &'static str {
            unimplemented!()
        }

        fn can_acknowledge(&self) -> bool {
            false
        }
    }

    #[async_trait::async_trait]
    #[typetag::serde(name = "mock_transform")]
    impl TransformConfig for MockComponent {
        async fn build(&self, _context: &TransformContext) -> crate::Result<Transform> {
            unimplemented!()
        }

        fn outputs(&self, _: &Definition) -> Vec<Output> {
            self.outputs.clone()
        }

        fn transform_type(&self) -> &'static str {
            unimplemented!()
        }

        fn input(&self) -> Input {
            unimplemented!()
        }
    }

    #[test]
    fn test_merged_definition() {
        struct TestCase {
            inputs: Vec<(&'static str, Option<String>)>,
            sources: IndexMap<&'static str, Vec<Output>>,
            transforms: IndexMap<&'static str, Vec<Output>>,
            want: Definition,
        }

        for (
            title,
            TestCase {
                inputs,
                sources,
                transforms,
                want,
            },
        ) in HashMap::from([
            (
                "no inputs",
                TestCase {
                    inputs: vec![],
                    sources: IndexMap::default(),
                    transforms: IndexMap::default(),
                    want: Definition::empty(),
                },
            ),
            (
                "single input, source with empty schema",
                TestCase {
                    inputs: vec![("foo", None)],
                    sources: IndexMap::from([("foo", vec![Output::default(DataType::all())])]),
                    transforms: IndexMap::default(),
                    want: Definition::empty(),
                },
            ),
            (
                "single input, source with schema",
                TestCase {
                    inputs: vec![("source-foo", None)],
                    sources: IndexMap::from([(
                        "source-foo",
                        vec![Output::default(DataType::all()).with_schema_definition(
                            Definition::empty().required_field(
                                "foo",
                                Kind::integer().or_bytes(),
                                Some("foo bar"),
                            ),
                        )],
                    )]),
                    transforms: IndexMap::default(),
                    want: Definition::empty().required_field(
                        "foo",
                        Kind::integer().or_bytes(),
                        Some("foo bar"),
                    ),
                },
            ),
            (
                "multiple inputs, sources with schema",
                TestCase {
                    inputs: vec![("source-foo", None), ("source-bar", None)],
                    sources: IndexMap::from([
                        (
                            "source-foo",
                            vec![Output::default(DataType::all()).with_schema_definition(
                                Definition::empty().required_field(
                                    "foo",
                                    Kind::integer().or_bytes(),
                                    Some("foo bar"),
                                ),
                            )],
                        ),
                        (
                            "source-bar",
                            vec![Output::default(DataType::all()).with_schema_definition(
                                Definition::empty().required_field(
                                    "foo",
                                    Kind::timestamp(),
                                    Some("baz qux"),
                                ),
                            )],
                        ),
                    ]),
                    transforms: IndexMap::default(),
                    want: Definition::empty()
                        .required_field("foo", Kind::integer().or_bytes(), Some("foo bar"))
                        .required_field("foo", Kind::timestamp(), Some("baz qux")),
                },
            ),
        ]) {
            let mut config = topology::Config::default();
            config.sources = sources
                .into_iter()
                .map(|(key, outputs)| (key.into(), SourceOuter::new(MockComponent { outputs })))
                .collect::<IndexMap<_, _>>();
            config.transforms = transforms
                .into_iter()
                .map(|(key, outputs)| (key.into(), TransformOuter::new(MockComponent { outputs })))
                .collect::<IndexMap<_, _>>();

            let inputs = inputs
                .into_iter()
                .map(|(key, port)| OutputId {
                    component: key.into(),
                    port,
                })
                .collect::<Vec<_>>();

            let got = merged_definition(&inputs, &config);
            assert_eq!(got, want, "{}", title);
        }
    }
}<|MERGE_RESOLUTION|>--- conflicted
+++ resolved
@@ -1,10 +1,7 @@
-<<<<<<< HEAD
+use std::collections::HashMap;
+
 pub(super) use crate::schema::Definition;
-=======
-use std::collections::HashMap;
-
-pub(super) use crate::schema::{Definition, Registry};
->>>>>>> b748eecc
+
 use crate::{config::OutputId, topology};
 
 /// Create a new [`Definition`] by recursively merging all provided inputs into a given component.
