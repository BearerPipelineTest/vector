--- conflicted
+++ resolved
@@ -8,28 +8,17 @@
 use chrono::{TimeZone, Utc};
 use futures::{FutureExt, SinkExt, StreamExt, TryStreamExt};
 use futures_util::future::ready;
-<<<<<<< HEAD
 use once_cell::sync::OnceCell;
 use rdkafka::{
     consumer::{CommitMode, Consumer, ConsumerContext, Rebalance, StreamConsumer},
     message::{BorrowedMessage, Headers, Message},
     ClientConfig, ClientContext, Offset, Statistics, TopicPartitionList,
-=======
-use rdkafka::{
-    config::ClientConfig,
-    consumer::{Consumer, StreamConsumer},
-    message::{BorrowedMessage, Headers, Message},
->>>>>>> 9fecdc8b
 };
 use serde::{Deserialize, Serialize};
 use snafu::{ResultExt, Snafu};
 use tokio_util::codec::FramedRead;
 
-<<<<<<< HEAD
 use super::util::{finalizer::OrderedFinalizer, StreamDecodingError};
-=======
-use super::util::finalizer::OrderedFinalizer;
->>>>>>> 9fecdc8b
 use crate::{
     codecs::{
         self,
@@ -443,21 +432,10 @@
 #[cfg(feature = "kafka-integration-tests")]
 #[cfg(test)]
 mod integration_test {
-<<<<<<< HEAD
-    use super::test::*;
-    use super::*;
-    use crate::{
-        shutdown::ShutdownSignal,
-        test_util::{collect_n, random_string},
-        Pipeline,
-    };
+    use std::time::Duration;
+
     use chrono::{DateTime, SubsecRound, Utc};
     use futures::stream::Stream;
-=======
-    use std::time::Duration;
-
-    use chrono::{SubsecRound, Utc};
->>>>>>> 9fecdc8b
     use rdkafka::{
         admin::{AdminClient, AdminOptions, NewTopic, TopicReplication},
         client::DefaultClientContext,
@@ -468,17 +446,8 @@
         util::Timeout,
         Offset, TopicPartitionList,
     };
-<<<<<<< HEAD
-    use std::time::Duration;
     use stream_cancel::{Trigger, Tripwire};
     use tokio::time::sleep;
-    use vector_core::event::EventStatus;
-
-    const KEY: &str = "my key";
-    const TEXT: &str = "my message";
-    const HEADER_KEY: &str = "my header";
-    const HEADER_VALUE: &str = "my header value";
-=======
     use vector_core::event::EventStatus;
 
     use super::{test::*, *};
@@ -487,7 +456,11 @@
         test_util::{collect_n, random_string},
         Pipeline,
     };
->>>>>>> 9fecdc8b
+
+    const KEY: &str = "my key";
+    const TEXT: &str = "my message";
+    const HEADER_KEY: &str = "my header";
+    const HEADER_VALUE: &str = "my header value";
 
     fn client_config<T: FromClientConfig>(group: Option<&str>) -> T {
         let mut client = ClientConfig::new();
