--- conflicted
+++ resolved
@@ -316,13 +316,7 @@
                         let mut events = frames.into_iter().flat_map(Into::into).collect::<Vec<Event>>();
                         let count = events.len();
 
-<<<<<<< HEAD
-                        info!("Got {} events at source!", count);
-
-                        emit!(&SocketEventsReceived {
-=======
                         emit!(SocketEventsReceived {
->>>>>>> f6479872
                             mode: SocketMode::Tcp,
                             byte_size: events.size_of(),
                             count,
