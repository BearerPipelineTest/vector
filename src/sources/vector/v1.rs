--- conflicted
+++ resolved
@@ -256,12 +256,8 @@
                 shutdown,
                 out: tx,
                 proxy: Default::default(),
-<<<<<<< HEAD
+                acknowledgements: false,
                 schema_definitions: HashMap::default(),
-=======
-                acknowledgements: false,
-                schema_ids: HashMap::default(),
->>>>>>> b748eecc
             })
             .await
             .unwrap();
@@ -299,12 +295,8 @@
                 shutdown,
                 out: tx,
                 proxy: Default::default(),
-<<<<<<< HEAD
+                acknowledgements: false,
                 schema_definitions: HashMap::default(),
-=======
-                acknowledgements: false,
-                schema_ids: HashMap::default(),
->>>>>>> b748eecc
             })
             .await
             .unwrap();
